--- conflicted
+++ resolved
@@ -267,19 +267,14 @@
     define_header_unpacked_inner_getter!(uncles_count, u32);
     define_header_unpacked_inner_getter!(epoch, EpochNumber);
 
-<<<<<<< HEAD
     define_header_packed_inner_getter!(parent_hash, Byte32);
     define_header_packed_inner_getter!(transactions_root, Byte32);
     define_header_packed_inner_getter!(witnesses_root, Byte32);
     define_header_packed_inner_getter!(proposals_hash, Byte32);
     define_header_packed_inner_getter!(uncles_hash, Byte32);
 
-    pub fn dao(&self) -> Bytes {
-        self.data().raw().dao().raw_data()
-=======
     pub fn dao(&self) -> packed::Byte32 {
         self.data().raw().dao()
->>>>>>> e82d528b
     }
 
     pub fn nonce(&self) -> u64 {
@@ -323,19 +318,14 @@
     define_uncle_unpacked_inner_getter!(uncles_count, u32);
     define_uncle_unpacked_inner_getter!(epoch, EpochNumber);
 
-<<<<<<< HEAD
     define_uncle_packed_inner_getter!(parent_hash, Byte32);
     define_uncle_packed_inner_getter!(transactions_root, Byte32);
     define_uncle_packed_inner_getter!(witnesses_root, Byte32);
     define_uncle_packed_inner_getter!(proposals_hash, Byte32);
     define_uncle_packed_inner_getter!(uncles_hash, Byte32);
 
-    pub fn dao(&self) -> Bytes {
-        self.data().header().raw().dao().raw_data()
-=======
     pub fn dao(&self) -> packed::Byte32 {
         self.data().header().raw().dao()
->>>>>>> e82d528b
     }
 
     pub fn nonce(&self) -> u64 {
@@ -441,19 +431,14 @@
     define_block_unpacked_inner_getter!(uncles_count, u32);
     define_block_unpacked_inner_getter!(epoch, EpochNumber);
 
-<<<<<<< HEAD
     define_block_packed_inner_getter!(parent_hash, Byte32);
     define_block_packed_inner_getter!(transactions_root, Byte32);
     define_block_packed_inner_getter!(witnesses_root, Byte32);
     define_block_packed_inner_getter!(proposals_hash, Byte32);
     define_block_packed_inner_getter!(uncles_hash, Byte32);
 
-    pub fn dao(&self) -> Bytes {
-        self.data().header().raw().dao().raw_data()
-=======
     pub fn dao(&self) -> packed::Byte32 {
         self.data().header().raw().dao()
->>>>>>> e82d528b
     }
 
     pub fn nonce(&self) -> u64 {
